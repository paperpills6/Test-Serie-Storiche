--- conflicted
+++ resolved
@@ -5,9 +5,5 @@
 per commit da computer
 
 quicktest
-<<<<<<< HEAD
-
-ORA?
-=======
 test
->>>>>>> 5c5ec8f0
+ORA?